import { google } from "@ai-sdk/google";
import { generateObject, generateText, streamObject, streamText } from "ai";
import { z } from "zod";
import { getLangfuse } from "./telemetry/langfuse";

// Default schema for object generation when no specific schema is provided
const defaultObjectSchema = z.any();

// Tool definition interface
export interface AiTool {
  name: string;
  description: string;
  schema: z.ZodSchema<any>;
  execute: (input: any) => Promise<any>;
}

// Output format types
export type OutputFormat = "text" | "object" | "stream-text" | "stream-object";

// AI Agent configuration
export interface AiAgentConfig {
  model?: string;
  tools?: AiTool[];
  outputFormat?: OutputFormat;
  temperature?: number;
  maxTokens?: number;
  systemPrompt?: string;
  schema?: z.ZodSchema<any>;
  // Optional user identifier to be attached to traces
  userId?: string;
  // Extra metadata forwarded to traces/observations
  metadata?: Record<string, any>;
}

// AI Agent interface
export interface AiAgent {
  chat: (
    messages: Array<{ role: "user" | "assistant"; content: string }>,
  ) => Promise<any>;
  generate: (prompt: string) => Promise<any>;
}

// Factory function to create AI agent
export function createAiAgent(config: AiAgentConfig = {}): AiAgent {
  const {
    model = "gemini-2.5-flash",
    tools = [],
    outputFormat = "text",
    systemPrompt = "You are a helpful AI assistant.",
    schema = defaultObjectSchema,
    userId,
    metadata = {},
  } = config;

  // Create Google AI model instance
  const googleModel = google(model);

  // Helper function to create tool definitions for AI SDK
  const createToolDefinitions = (
    traceId?: string,
  ): Record<string, any> | undefined => {
    if (tools.length === 0) return undefined;

    // Convert tools array to ToolSet format (Record<string, Tool>)
    const toolSet: Record<string, any> = {};
    tools.forEach((tool) => {
      toolSet[tool.name] = {
        name: tool.name,
        description: tool.description,
        inputSchema: tool.schema,
        execute: async (input: any) => {
          const langfuse = getLangfuse();
          if (langfuse) {
            const span = langfuse.span({
              name: `tool_execution_${tool.name}`,
              input,
              traceId,
              metadata: { tool: tool.name },
            });
            try {
              const result = await tool.execute(input);
              span.update({ output: result });
              return result;
            } catch (error) {
              span.update({
                output: `error: ${
                  error instanceof Error ? error.message : String(error)
                }`,
              });
              throw error;
            } finally {
              await span.end();
            }
          } else {
            return await tool.execute(input);
          }
        },
      };
    });

    return toolSet;
  };

  // Helper function to handle Langfuse tracing
  const withTracing = async <T>(
    operation: string,
    fn: (trace: any) => Promise<T>,
    metadata?: Record<string, any>,
  ): Promise<T> => {
    const langfuse = getLangfuse();
    if (!langfuse) return fn(undefined as any);

    const trace = langfuse.trace({
      name: `ai_agent_${operation}`,
      userId,
      metadata: {
        model,
        outputFormat,
        toolCount: tools.length,
        ...metadata,
      },
    });

    try {
      const result = await fn(trace);
      trace.update({ output: "success" });
      return result;
    } catch (error) {
      trace.update({
        output: `error: ${
          error instanceof Error ? error.message : String(error)
        }`,
      });
      throw error;
    } finally {
      // Note: Langfuse trace doesn't have an end method in this version
      // The trace will be automatically finalized when the process ends
    }
  };

  // Chat method with different output formats
  const chat = async (
    messages: Array<{ role: "user" | "assistant"; content: string }>,
    parentTrace?: any,
  ) => {
<<<<<<< HEAD
    const run = async (trace: any) => {
      const toolDefinitions = createToolDefinitions(trace?.id);
=======
    return withTracing("chat", async () => {
      const toolDefinitions = createToolDefinitions();
>>>>>>> dc0bb8d3
      const langfuse = getLangfuse();

      switch (outputFormat) {
        case "stream-text":
          return streamText({
            model: googleModel,
            messages,
            tools:
              toolDefinitions && Object.keys(toolDefinitions).length > 0
                ? toolDefinitions
                : undefined,
            system: systemPrompt,
          });

        case "stream-object":
          return streamObject({
            model: googleModel,
            messages,
            schema: schema as any,
            system: systemPrompt,
          } as any);

        case "object": {
          const generation = langfuse?.generation({
            name: "model_generation",
            model,
            input: { system: systemPrompt, messages },
<<<<<<< HEAD
            traceId: trace?.id,
=======
>>>>>>> dc0bb8d3
            metadata: {
              ...metadata,
              tools: tools.map((t) => t.name),
              outputFormat,
            },
          });
          const result = await generateObject({
            model: googleModel,
            messages,
            schema: schema as any,
            system: systemPrompt,
          } as any);
          try {
            generation?.update({ output: (result as any)?.object ?? result });
          } finally {
            await generation?.end();
          }
          return result;
        }

        case "text":
        default: {
          const generation = langfuse?.generation({
            name: "model_generation",
            model,
            input: { system: systemPrompt, messages },
<<<<<<< HEAD
            traceId: trace?.id,
=======
>>>>>>> dc0bb8d3
            metadata: {
              ...metadata,
              tools: tools.map((t) => t.name),
              outputFormat,
            },
          });
          const result = await generateText({
            model: googleModel,
            messages,
            tools:
              toolDefinitions && Object.keys(toolDefinitions).length > 0
                ? toolDefinitions
                : undefined,
            system: systemPrompt,
          });
          try {
            generation?.update({ output: (result as any)?.text ?? result });
          } finally {
            await generation?.end();
          }
          return result;
        }
      }
    };

    if (parentTrace) return run(parentTrace);
    return withTracing("chat", run);
  };

  // Generate method for single prompt
  const generate = async (prompt: string) => {
    return withTracing("generate", async (trace) => {
      const messages = [{ role: "user" as const, content: prompt }];
      return chat(messages, trace);
    });
  };

  return {
    chat,
    generate,
  };
}

// Utility function to create a simple text-only agent
export function createTextAgent(
  config: Omit<AiAgentConfig, "outputFormat"> = {},
): AiAgent {
  return createAiAgent({ ...config, outputFormat: "text" });
}

// Utility function to create a streaming agent
export function createStreamingAgent(
  config: Omit<AiAgentConfig, "outputFormat"> = {},
): AiAgent {
  return createAiAgent({ ...config, outputFormat: "stream-text" });
}

// Utility function to create an object-generating agent
export function createObjectAgent(
  config: Omit<AiAgentConfig, "outputFormat"> = {},
): AiAgent {
  return createAiAgent({ ...config, outputFormat: "object" });
}

// Utility function to create an object-generating agent with custom schema
export function createObjectAgentWithSchema(
  config: Omit<AiAgentConfig, "outputFormat"> & { schema: z.ZodSchema<any> },
): AiAgent {
  return createAiAgent({ ...config, outputFormat: "object" });
}

// Example usage with custom schema:
//
// ```typescript
// import { z } from "zod";
// import { createObjectAgentWithSchema } from "@src/ai-agent/agent";
//
// const userSchema = z.object({
//   name: z.string().describe("User's full name"),
//   age: z.number().describe("User's age in years"),
//   email: z.string().email().describe("User's email address"),
// });
//
// const agent = createObjectAgentWithSchema({
//   model: "gemini-2.0-flash-exp",
//   schema: userSchema,
//   systemPrompt: "You are a helpful assistant that extracts user information.",
// });
//
// const result = await agent.generate("Extract info from: John Doe, 30 years old, john@example.com");
// // Result will be: { name: "John Doe", age: 30, email: "john@example.com" }
// ```<|MERGE_RESOLUTION|>--- conflicted
+++ resolved
@@ -143,13 +143,9 @@
     messages: Array<{ role: "user" | "assistant"; content: string }>,
     parentTrace?: any,
   ) => {
-<<<<<<< HEAD
     const run = async (trace: any) => {
       const toolDefinitions = createToolDefinitions(trace?.id);
-=======
-    return withTracing("chat", async () => {
-      const toolDefinitions = createToolDefinitions();
->>>>>>> dc0bb8d3
+
       const langfuse = getLangfuse();
 
       switch (outputFormat) {
@@ -177,10 +173,7 @@
             name: "model_generation",
             model,
             input: { system: systemPrompt, messages },
-<<<<<<< HEAD
             traceId: trace?.id,
-=======
->>>>>>> dc0bb8d3
             metadata: {
               ...metadata,
               tools: tools.map((t) => t.name),
@@ -207,10 +200,7 @@
             name: "model_generation",
             model,
             input: { system: systemPrompt, messages },
-<<<<<<< HEAD
             traceId: trace?.id,
-=======
->>>>>>> dc0bb8d3
             metadata: {
               ...metadata,
               tools: tools.map((t) => t.name),
